--- conflicted
+++ resolved
@@ -111,26 +111,14 @@
 	do.ddl.SetLease(lease)
 }
 
-<<<<<<< HEAD
 // Stats returns the domain statistic.
 func (do *Domain) Stats() (map[string]interface{}, error) {
 	m := make(map[string]interface{})
-	m[ddlLastReloadSchemaTS] = atomic.LoadInt64(&do.lastLeaseTS)
-=======
-// Stat returns the DDL statistic.
-func (do *Domain) Stat() (map[string]interface{}, error) {
-	m, err := do.ddl.Stat()
-	if err != nil {
-		return nil, errors.Trace(err)
-	}
-
-	m["ddl_last_reload_schema_ts"] = atomic.LoadInt64(&do.lastLeaseTS) / 1e9
->>>>>>> a724feaa
+	m[ddlLastReloadSchemaTS] = atomic.LoadInt64(&do.lastLeaseTS) / 1e9
 
 	return m, nil
 }
 
-<<<<<<< HEAD
 // GetScope gets the status variables scope.
 func (do *Domain) GetScope(status string) variable.ScopeFlag {
 	scope, ok := specificStatusScopes[status]
@@ -141,8 +129,6 @@
 	return scope
 }
 
-func (do *Domain) reload() error {
-=======
 func (do *Domain) tryReload() {
 	// if we don't have update the schema for a long time > lease, we must force reloading it.
 	// Although we try to reload schema every lease time in a goroutine, sometimes it may not
@@ -159,7 +145,6 @@
 func (do *Domain) reload() {
 	// if reload error, we will terminate whole program to guarantee data safe.
 	// TODO: retry some times if reload error.
->>>>>>> a724feaa
 	err := kv.RunInNewTxn(do.store, false, do.loadInfoSchema)
 	if err != nil {
 		log.Fatalf("reload schema err %v", err)
